--- conflicted
+++ resolved
@@ -1,12 +1,5 @@
 # install
 
-<<<<<<< HEAD
-* GDAL and OGR must be installed! `sudo apt install gdal-bin python3-gdal`
-* create python 3.10. venv
-* `pip3 install requirements -r`
-* check successful install with `python hello-spatial.py`
-* run `airflow standalone`
-=======
 * GDAL and OGR must be installed!
     * `sudo apt install gdal-bin python3-gdal libgdal-dev`
 * check successful install with `python3 hello-spatial.py`
@@ -14,6 +7,5 @@
     * install visual studio code python extension and follow (https://code.visualstudio.com/docs/python/environments)
     * use vscode to install requirements or `pip3 install requirements -r`
 * start airflow via `airflow standalone`
->>>>>>> 0738ae6c
 * use post_example.json on API to trigger DAG runs
 * results will be stored here